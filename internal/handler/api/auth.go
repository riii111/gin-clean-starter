--- conflicted
+++ resolved
@@ -50,9 +50,6 @@
 		return
 	}
 
-<<<<<<< HEAD
-	pair, user, err := h.authUseCase.Login(c.Request.Context(), req)
-=======
 	credentials, err := req.ToDomain()
 	if err != nil {
 		slog.Warn("Invalid request data in login", "error", err)
@@ -61,8 +58,7 @@
 		return
 	}
 
-	pair, user, err := h.authUseCase.Login(c.Request.Context(), credentials)
->>>>>>> 55b54153
+	pair, user, err := h.authUseCase.Login(c.Request.Context(), req)
 	if err != nil {
 		switch {
 		case errors.Is(err, usecase.ErrInvalidCredentials),
